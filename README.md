# Opticalpy - Optical raytracing in Python

[![PyPI - Version](https://img.shields.io/pypi/v/opticalpy)](https://pypi.org/project/opticalpy/)

This package in the making offers the possibility to **create optical setup** and **visualize the light rays going through it**.

It originated as a way to better understand how instruments in astronomy worked, and allow to design them for amateur scientific endeavours. However, this package can be used in very different fields !

![Czerny-Turner spectrograph](images/Czerny-Turner%20spectrograph.png)

## What makes this package special ?

1. It allows for modeling setup that use **dispersive elements** (gratings, prism, *grism*), and soon will also take dispersion in lenses into account.

2. The optical elements geometry are **described by parameterized curves** allowing for exact interaction bewteen light rays and optical elements. This gives way better results than using discretized elements. To make this easy to use, each optical element is defined by one set of equations, that are automatically modified to place it where and in the orientation you want. The most common optical elements are already implemented, but you can add whatever you want with the method !

![Cassegrain telescope](images/Cassegrain.png)
<<<<<<< HEAD
=======

## Installation

This package can be very easily installed using pip :

 ```pip install opticalpy```
>>>>>>> b0581262

## Optical elements

This package integrates the following optical elements. The elements in *italic* aren't developed yet but should be added soon.

* **Mirror**:
    * Flat
    * Parabolic
    * Hyperbolic
    * Spherical

* **Lens**:
    * Spherical
    * *Doublet*
    * *Triplet*

* **Dispersive**:
    * Reflection grating
    * Transmission grating
    * Prism
    * *Grism*

* **Camera**

* **Telescopes**
    * *Newtonian*
    * Cassegrain
    * Ritchey-Chrétien
    * *Schmidt-Cassegrain*
    * *Maksutov-Cassegrain*

## What's coming next ?

* More elements:
    * Materials for dispersive lenses
    * Lenses arrangment (doublet, triplet...)
    * Grisms
    * More telescopes (Newtonian, Schmidt-Cassegrain, Maksutov-Cassegrain)

* Making it easier to use:
    * PyPi package
    * Documentation

* Future version:
    * 3D

## References

* Telescopes formulas : Mike Lockwood, Amateur Telescope Making, http://loptics.com/ATM/index.html
* Optical properties of water : https://en.wikipedia.org/wiki/Optical_properties_of_water_and_ice<|MERGE_RESOLUTION|>--- conflicted
+++ resolved
@@ -15,15 +15,12 @@
 2. The optical elements geometry are **described by parameterized curves** allowing for exact interaction bewteen light rays and optical elements. This gives way better results than using discretized elements. To make this easy to use, each optical element is defined by one set of equations, that are automatically modified to place it where and in the orientation you want. The most common optical elements are already implemented, but you can add whatever you want with the method !
 
 ![Cassegrain telescope](images/Cassegrain.png)
-<<<<<<< HEAD
-=======
 
 ## Installation
 
 This package can be very easily installed using pip :
 
  ```pip install opticalpy```
->>>>>>> b0581262
 
 ## Optical elements
 
